--- conflicted
+++ resolved
@@ -390,11 +390,7 @@
       }
       def createResponseConfig(configs: Map[String, Any],
                                createConfigEntry: (String, Any) => DescribeConfigsResponseData.DescribeConfigsResourceResult): DescribeConfigsResponseData.DescribeConfigsResult = {
-<<<<<<< HEAD
-        val filteredConfigPairs = if (resource.configurationKeys == null || resource.configurationKeys.isEmpty)
-=======
         val filteredConfigPairs = if (resource.configurationKeys == null || resource.configurationKeys().isEmpty)
->>>>>>> 655baeff
           configs.toBuffer
         else
           configs.filter { case (configName, _) =>
