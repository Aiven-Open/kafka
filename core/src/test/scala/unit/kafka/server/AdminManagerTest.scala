--- conflicted
+++ resolved
@@ -98,10 +98,6 @@
       .setResourceType(ConfigResource.Type.TOPIC.id)
       .setConfigurationKeys(List("retention.ms", "retention.bytes", "segment.bytes").asJava)
     )
-<<<<<<< HEAD
-
-=======
->>>>>>> 655baeff
     val adminManager = createAdminManager()
     val results: List[DescribeConfigsResponseData.DescribeConfigsResult] = adminManager.describeConfigs(resources, true, true)
     assertEquals(Errors.NONE.code, results.head.errorCode())
